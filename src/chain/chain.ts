/**
 * @module chain
 */

import assert from "assert";
import BN from "bn.js";
import {EventEmitter} from "events";
import {hashTreeRoot} from "@chainsafe/ssz";

import {BeaconBlock, BeaconState, Deposit, Eth1Data, number64, Attestation, uint16, uint64} from "../types";
import {GENESIS_SLOT, SECONDS_PER_SLOT} from "../constants";

import {IBeaconDb} from "../db";
import {IEth1Notifier} from "../eth1";
import {ILogger} from "../logger";

import {getEmptyBlock, getGenesisBeaconState} from "./genesis";

import {stateTransition} from "./stateTransition";

import {LMDGHOST, StatefulDagLMDGHOST} from "./forkChoice";
import {getAttestingIndices} from "./stateTransition/util";
import {IBeaconChain} from "./interface";

export class BeaconChain extends EventEmitter implements IBeaconChain {
  public chain: string;
  public genesisTime: number64;
  public forkChoice: LMDGHOST;
  public chainId: uint16;
  public networkId: uint64;
  private db: IBeaconDb;
  private eth1: IEth1Notifier;
  private _latestBlock: BeaconBlock;
  private logger: ILogger;

  public constructor(opts, {db, eth1, logger}: {db: IBeaconDb; eth1: IEth1Notifier; logger: ILogger}) {
    super();
    this.chain = opts.chain;
    this.db = db;
    this.eth1 = eth1;
    this.logger = logger;
    this.forkChoice = new StatefulDagLMDGHOST();
    this.chainId = 0; // TODO make this real
    this.networkId = new BN(0); // TODO make this real

  }

  public async start(): Promise<void> {
    try {
      //TODO unused var
      //const state = await this.db.getState();
      await this.db.getState();

    } catch (e) {
      // if state doesn't exist in the db, the chain maybe hasn't started
      // listen for eth1 Eth2Genesis event
      this.eth1.once('eth2genesis', this.initializeChain.bind(this));
    }
  }

  public async stop(): Promise<void> {}

  public async initializeChain(
    genesisTime: number64,
    genesisDeposits: Deposit[],
    genesisEth1Data: Eth1Data
  ): Promise<void> {
    this.logger.info('Initializing beacon chain.');
    const genesisState = getGenesisBeaconState(genesisDeposits, genesisTime, genesisEth1Data);
    const genesisBlock = getEmptyBlock();
    genesisBlock.stateRoot = hashTreeRoot(genesisState, BeaconState);
    this.genesisTime = genesisTime;
    await Promise.all([
      this.db.setBlock(genesisBlock),
      this.db.setChainHead(genesisState, genesisBlock),
      this.db.setJustifiedBlock(genesisBlock),
      this.db.setFinalizedBlock(genesisBlock),
      this.db.setJustifiedState(genesisState),
      this.db.setFinalizedState(genesisState),
    ]);
    const genesisRoot = hashTreeRoot(genesisBlock, BeaconBlock);
    this.forkChoice.addBlock(genesisBlock.slot, genesisRoot, Buffer.alloc(32));
    this.forkChoice.setJustified(genesisRoot);
    this.forkChoice.setFinalized(genesisRoot);
  }

  public async receiveAttestation(attestation: Attestation): Promise<void> {
    const state = await this.db.getState();
    const validators = getAttestingIndices(
      state, attestation.data, attestation.aggregationBitfield);
    const balances = validators.map((index) => state.balances[index]);
    for (let i = 0; i < validators.length; i++) {
      this.forkChoice.addAttestation(attestation.data.beaconBlockRoot, validators[i], balances[i]);
    }
    this.emit('processedAttestation', attestation);
  }

  public async receiveBlock(block: BeaconBlock): Promise<void> {
    let state = await this.db.getState();
    const isValidBlock = await this.isValidBlock(state, block);
    assert(isValidBlock);

    // process current slot
    state = this.runStateTransition(block, state);

    await this.db.setBlock(block);

<<<<<<< HEAD
    // forward processed block for additional processing
    this.emit('processedBlock', block);

    this.forkChoice.addBlock(block.slot, hashTreeRoot(block, BeaconBlock), block.parentRoot);
=======
    this.forkChoice.addBlock(block.slot, hashTreeRoot(block, BeaconBlock), block.previousBlockRoot);
>>>>>>> 43403107

    // forward processed block for additional processing
    this.emit('processedBlock', block);
  }

  public async applyForkChoiceRule(): Promise<void> {
    const [state, currentRoot] = await Promise.all([
      this.db.getState(),
      this.db.getChainHeadRoot(),
    ]);
    const headRoot = this.forkChoice.head();
    if (!currentRoot.equals(headRoot)) {
      const block = await this.db.getBlock(headRoot);
      await this.db.setChainHead(state, block);
    }
  }

  public async isValidBlock(state: BeaconState, block: BeaconBlock): Promise<boolean> {
    // The parent block with root block.previous_block_root has been processed and accepted.
    const hasParent = await this.db.hasBlock(block.parentRoot);
    if (!hasParent) {
      return false;
    }
    // An Ethereum 1.0 block pointed to by the state.
    // latest_eth1_data.block_hash has been processed and accepted.
    // TODO: implement

    // The node's Unix time is greater than or equal to state.
    const stateSlotTime = state.genesisTime + ((block.slot - GENESIS_SLOT) * SECONDS_PER_SLOT);
    if (Math.floor(Date.now() / 1000) < stateSlotTime) {
      return false;
    }
    return true;
  }

  private runStateTransition(block: BeaconBlock | null, state: BeaconState): BeaconState {
    const newState = stateTransition(state, block);
    // TODO any extra processing, eg post epoch
    // TODO update ffg checkpoints (requires updated state object)
    return newState;
  }
}<|MERGE_RESOLUTION|>--- conflicted
+++ resolved
@@ -105,15 +105,8 @@
 
     await this.db.setBlock(block);
 
-<<<<<<< HEAD
-    // forward processed block for additional processing
-    this.emit('processedBlock', block);
-
     this.forkChoice.addBlock(block.slot, hashTreeRoot(block, BeaconBlock), block.parentRoot);
-=======
-    this.forkChoice.addBlock(block.slot, hashTreeRoot(block, BeaconBlock), block.previousBlockRoot);
->>>>>>> 43403107
-
+ 
     // forward processed block for additional processing
     this.emit('processedBlock', block);
   }
