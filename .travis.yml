--- conflicted
+++ resolved
@@ -31,26 +31,27 @@
       git:
         submodules: false
     -
-<<<<<<< HEAD
-      name: spec
+      name: spec-minimal
+      if: branch != master || type = pull_request
+      script:
+        - git submodule foreach git lfs pull
+        - lerna run test:spec-min
+      cache:
+        directories:
+          - node_modules
+          - packages/lodestar/node_modules
+          - .git/modules/spect-test-cases/lfs
+    -
+      name: spec-full
+      if: branch = master AND type != pull_request
       script:
         - git submodule foreach git lfs pull
         - lerna run test:spec
       cache:
         directories:
+          - node_modules
+          - packages/lodestar/node_modules
           - .git/modules/spect-test-cases/lfs
-      git:
-        submodules: true
-        lfs_skip_smudge: true
-=======
-      name: spec-minimal
-      if: branch != master || type = pull_request
-      script: lerna run test:spec-min
-    -
-      name: spec-full
-      if: branch = master AND type != pull_request
-      script: lerna run test:spec
->>>>>>> 45a7fdb2
 
 before_deploy: lerna run --scope @chainsafe/lodestar build:docs
 
