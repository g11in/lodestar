--- conflicted
+++ resolved
@@ -41,29 +41,18 @@
   ],
   "dependencies": {
     "@chainsafe/as-sha256": "^0.1.2",
-<<<<<<< HEAD
     "@chainsafe/bit-utils": "0.1.4",
     "@chainsafe/eth2.0-types": "^0.1.1",
     "@chainsafe/ssz-type-schema": "^0.0.1",
     "bn.js": "^5.0.0",
     "camelcase-keys": "^6.0.1",
-    "deepcopy": "^2.0.0",
+    "js-yaml": "^3.13.1",
     "snake-case": "^2.1.0"
   },
   "devDependencies": {
     "@types/camelcase-keys": "^5.1.1",
-=======
-    "@chainsafe/bit-utils": "^0.1.4",
-    "@chainsafe/eth2.0-types": "^0.1.1",
-    "@chainsafe/ssz": "^0.5.1",
-    "bn.js": "^5.0.0",
-    "camelcase": "^5.3.1",
-    "js-yaml": "^3.13.1"
-  },
-  "devDependencies": {
-    "@types/camelcase": "^5.2.0",
->>>>>>> f450f7c5
     "@types/chai": "^4.1.7",
+    "@types/js-yaml": "^3.12.1",
     "@types/mocha": "^5.2.7",
     "@types/snake-case": "^1.1.2",
     "chai": "^4.2.0",
