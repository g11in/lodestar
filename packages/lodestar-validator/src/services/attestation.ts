/**
 * @module validator/attestation
 */
import {
  Attestation,
  AttestationData,
  BeaconState,
  BLSPubkey,
  BLSSignature,
  CommitteeIndex,
  Epoch,
  Fork,
  Slot,
  Root,
  SignedBeaconBlock
} from "@chainsafe/lodestar-types";
import {IBeaconConfig} from "@chainsafe/lodestar-config";
import EventSource from "eventsource";
import {IApiClient} from "../api";
import {Keypair, PrivateKey} from "@chainsafe/bls";
import {IValidatorDB} from "..";
import {toHexString} from "@chainsafe/ssz";
import {ILogger} from "@chainsafe/lodestar-utils/lib/logger";
import {
  computeEpochAtSlot,
  computeSigningRoot,
  DomainType,
  getDomain,
  isSlashableAttestationData,
} from "@chainsafe/lodestar-beacon-state-transition";

import {IAttesterDuty} from "../types";
import {isValidatorAggregator} from "../util/aggregator";

export class AttestationService {

  private readonly config: IBeaconConfig;
  private readonly provider: IApiClient;
  private readonly privateKey: PrivateKey;
  private readonly publicKey: BLSPubkey;
  private readonly db: IValidatorDB;
  private readonly logger: ILogger;

  private nextAttesterDuties: Map<Slot, IAttesterDuty> = new Map<Slot, IAttesterDuty>();

  public constructor(
    config: IBeaconConfig,
    keypair: Keypair,
    rpcClient: IApiClient,
    db: IValidatorDB,
    logger: ILogger
  ) {
    this.config = config;
    this.provider = rpcClient;
    this.privateKey = keypair.privateKey;
    this.publicKey = keypair.publicKey.toBytesCompressed();
    this.db = db;
    this.logger = logger;
  }

  public start = async (): Promise<void> => {
    const slot = this.provider.getCurrentSlot();
    //trigger getting duties for current epoch
    this.onNewEpoch(computeEpochAtSlot(this.config, slot) - 1);
  };

  public onNewEpoch = async (epoch: Epoch): Promise<void> => {
    const attesterDuties = await this.provider.validator.getAttesterDuties(epoch + 1, [this.publicKey]);
    if (
      attesterDuties && attesterDuties.length === 1 &&
            this.config.types.BLSPubkey.equals(attesterDuties[0].validatorPubkey, this.publicKey)
    ) {
      const duty = attesterDuties[0];
<<<<<<< HEAD
      const {fork, genesisValidatorsRoot} = (await this.provider.beacon.getFork());
      const slotSignature = this.getSlotSignature(duty.attestationSlot, fork, genesisValidatorsRoot);
      const isAggregator = await this.provider.validator.isAggregator(
        duty.attestationSlot,
        duty.committeeIndex,
        slotSignature
      );
=======
      const fork = (await this.provider.beacon.getFork()).fork;
      const slotSignature = this.getSlotSignature(duty.attestationSlot, fork);
      const isAggregator = isValidatorAggregator(slotSignature, duty.aggregatorModulo);
>>>>>>> 57b53f5d
      this.nextAttesterDuties.set(
        duty.attestationSlot,
        {
          ...duty,
          isAggregator
        });
      if (isAggregator) {
        await this.provider.validator.subscribeCommitteeSubnet(
          duty.attestationSlot,
          slotSignature,
          duty.committeeIndex,
          this.publicKey
        );
      }
    }
  };

  public onNewSlot = async (slot: Slot): Promise<void> => {
    const duty = this.nextAttesterDuties.get(slot);
    if(duty) {
      await this.waitForAttestationBlock(slot);
<<<<<<< HEAD
      const {fork, genesisValidatorsRoot} = (await this.provider.beacon.getFork());
      const attestation = await this.createAttestation(
        duty.attestationSlot,
        duty.committeeIndex,
        fork,
        genesisValidatorsRoot
      );
      if(!attestation) {
=======
      const fork = (await this.provider.beacon.getFork()).fork;
      const attestation = await this.createAttestation(duty.attestationSlot, duty.committeeIndex, fork);
      if (!attestation) {
>>>>>>> 57b53f5d
        return;
      }
      if (duty.isAggregator) {
        setTimeout(
          this.aggregateAttestations,
          this.config.params.SECONDS_PER_SLOT / 3 * 1000,
          duty, attestation, fork
        );
      }
      await this.provider.validator.publishAttestation(attestation);
      this.logger.info(
        `Published new attestation for block ${toHexString(attestation.data.target.root)} ` +
                `and committee ${duty.committeeIndex} at slot ${slot}`
      );
    }
  };

  private async waitForAttestationBlock(slot: Slot): Promise<void> {
    const eventSource = new EventSource(
      `${this.provider.url}/node/blocks/stream`,
      {https: {rejectUnauthorized: false}}
    );
    await new Promise((resolve) => {
      eventSource.onmessage = (evt: MessageEvent) => {
        try {
          const signedBlock: SignedBeaconBlock = this.config.types.SignedBeaconBlock.fromJson(JSON.parse(evt.data));
          if(signedBlock.message.slot === slot) {
            resolve();
          }
        } catch (err) {
          this.logger.error(`Failed to parse block from SSE. Error: ${err.message}`);
        }
      };
      setTimeout(resolve, this.config.params.SECONDS_PER_SLOT / 3 * 1000);
    });
    eventSource.close();
  }

  private aggregateAttestations = async (
    duty: IAttesterDuty,
    attestation: Attestation,
    fork: Fork,
    genesisValidatorsRoot: Root
  ): Promise<void> => {
    this.logger.info(
      `Aggregating attestations for committee ${duty.committeeIndex} at slot ${duty.attestationSlot}`
    );
<<<<<<< HEAD
    const wireAttestations = await this.provider.validator.getWireAttestations(
      computeEpochAtSlot(this.config, duty.attestationSlot),
      duty.committeeIndex
    );
    if(wireAttestations.length === 0) {
      this.logger.warn(
        `No attestations to aggregate for slot ${duty.attestationSlot} and committee ${duty.committeeIndex}`
      );
    }

    const compatibleAttestations = wireAttestations.filter((wireAttestation) => {
      return this.config.types.AttestationData.equals(wireAttestation.data, attestation.data)
                    // prevent including aggregator attestation twice
                    && ! this.config.types.Attestation.equals(attestation, wireAttestation);
    });
    compatibleAttestations.push(attestation);
    const aggregatedAttestation: Attestation = {
      signature: aggregateSignatures(compatibleAttestations.map((a) => a.signature.valueOf() as Uint8Array)),
      data: attestation.data,
      aggregationBits: compatibleAttestations.reduce((aggregatedBits, current) => {
        for (let i = 0; i < aggregatedBits.length; i++) {
          aggregatedBits[i] = aggregatedBits[i] || current.aggregationBits[i];
        }
        return aggregatedBits;
      }, Array.from({length: attestation.aggregationBits.length}, () => false)),
    };
    await this.provider.validator.publishAggregatedAttestation(
      aggregatedAttestation,
      this.publicKey,
      this.getSlotSignature(
        duty.attestationSlot,
        fork,
        genesisValidatorsRoot
      )
=======
    const aggregateAndProof = await this.provider.validator.produceAggregateAndProof(attestation.data, this.publicKey);
    aggregateAndProof.selectionProof = this.getSlotSignature(
      duty.attestationSlot,
      fork
>>>>>>> 57b53f5d
    );
    await this.provider.validator.publishAggregateAndProof(aggregateAndProof);
    this.logger.info(
      `Published aggregated attestation for committee ${duty.committeeIndex} at slot ${duty.attestationSlot}`
    );
  };

  private getSlotSignature(slot: Slot, fork: Fork, genesisValidatorsRoot: Root): BLSSignature {
    const domain = getDomain(
      this.config,
      {fork, genesisValidatorsRoot} as BeaconState,
      DomainType.BEACON_ATTESTER,
      computeEpochAtSlot(this.config, slot)
    );
    const signingRoot = computeSigningRoot(this.config, this.config.types.Slot, slot, domain);
    return this.privateKey.signMessage(signingRoot).toBytesCompressed();
  }

  private async createAttestation(
    slot: Slot,
    committeeIndex: CommitteeIndex,
    fork: Fork,
    genesisValidatorsRoot: Root): Promise<Attestation> {
    const attestation = await this.provider.validator.produceAttestation(
      this.publicKey,
      committeeIndex,
      slot
    );
    if (!attestation) {
      this.logger.warn(`Failed to obtain attestation from beacon node at slot ${slot} and committee ${committeeIndex}`);
      return null;
    }
    if (await this.isConflictingAttestation(attestation.data)) {
      this.logger.warn(
        "Avoided signing conflicting attestation! "
                + `Source epoch: ${attestation.data.source.epoch}, `
                + `Target epoch: ${computeEpochAtSlot(this.config, slot)}`
      );
      return null;
    }
    const domain = getDomain(
      this.config,
      {fork, genesisValidatorsRoot} as BeaconState,
      DomainType.BEACON_ATTESTER,
      attestation.data.target.epoch,
    );
    const signingRoot = computeSigningRoot(this.config, this.config.types.AttestationData, attestation.data, domain);
    attestation.signature = this.privateKey.signMessage(
      signingRoot
    ).toBytesCompressed();
    await this.storeAttestation(attestation);
    this.logger.info(
      `Signed new attestation for block ${toHexString(attestation.data.target.root)} ` +
            `and committee ${committeeIndex} at slot ${slot}`
    );
    return attestation;
  }

  private async isConflictingAttestation(other: AttestationData): Promise<boolean> {
    const potentialAttestationConflicts =
            await this.db.getAttestations(this.publicKey, {gt: other.target.epoch - 1});
    return potentialAttestationConflicts.some((attestation => {
      return isSlashableAttestationData(this.config, attestation.data, other);
    }));
  }

  private async storeAttestation(attestation: Attestation): Promise<void> {
    await this.db.setAttestation(this.publicKey, attestation);

    //cleanup
    const unusedAttestations =
            await this.db.getAttestations(
              this.publicKey,
              {gt: 0, lt: attestation.data.target.epoch}
            );
    await this.db.deleteAttestations(this.publicKey, unusedAttestations);
  }
}<|MERGE_RESOLUTION|>--- conflicted
+++ resolved
@@ -71,19 +71,9 @@
             this.config.types.BLSPubkey.equals(attesterDuties[0].validatorPubkey, this.publicKey)
     ) {
       const duty = attesterDuties[0];
-<<<<<<< HEAD
       const {fork, genesisValidatorsRoot} = (await this.provider.beacon.getFork());
       const slotSignature = this.getSlotSignature(duty.attestationSlot, fork, genesisValidatorsRoot);
-      const isAggregator = await this.provider.validator.isAggregator(
-        duty.attestationSlot,
-        duty.committeeIndex,
-        slotSignature
-      );
-=======
-      const fork = (await this.provider.beacon.getFork()).fork;
-      const slotSignature = this.getSlotSignature(duty.attestationSlot, fork);
       const isAggregator = isValidatorAggregator(slotSignature, duty.aggregatorModulo);
->>>>>>> 57b53f5d
       this.nextAttesterDuties.set(
         duty.attestationSlot,
         {
@@ -105,7 +95,6 @@
     const duty = this.nextAttesterDuties.get(slot);
     if(duty) {
       await this.waitForAttestationBlock(slot);
-<<<<<<< HEAD
       const {fork, genesisValidatorsRoot} = (await this.provider.beacon.getFork());
       const attestation = await this.createAttestation(
         duty.attestationSlot,
@@ -114,11 +103,6 @@
         genesisValidatorsRoot
       );
       if(!attestation) {
-=======
-      const fork = (await this.provider.beacon.getFork()).fork;
-      const attestation = await this.createAttestation(duty.attestationSlot, duty.committeeIndex, fork);
-      if (!attestation) {
->>>>>>> 57b53f5d
         return;
       }
       if (duty.isAggregator) {
@@ -166,47 +150,11 @@
     this.logger.info(
       `Aggregating attestations for committee ${duty.committeeIndex} at slot ${duty.attestationSlot}`
     );
-<<<<<<< HEAD
-    const wireAttestations = await this.provider.validator.getWireAttestations(
-      computeEpochAtSlot(this.config, duty.attestationSlot),
-      duty.committeeIndex
-    );
-    if(wireAttestations.length === 0) {
-      this.logger.warn(
-        `No attestations to aggregate for slot ${duty.attestationSlot} and committee ${duty.committeeIndex}`
-      );
-    }
-
-    const compatibleAttestations = wireAttestations.filter((wireAttestation) => {
-      return this.config.types.AttestationData.equals(wireAttestation.data, attestation.data)
-                    // prevent including aggregator attestation twice
-                    && ! this.config.types.Attestation.equals(attestation, wireAttestation);
-    });
-    compatibleAttestations.push(attestation);
-    const aggregatedAttestation: Attestation = {
-      signature: aggregateSignatures(compatibleAttestations.map((a) => a.signature.valueOf() as Uint8Array)),
-      data: attestation.data,
-      aggregationBits: compatibleAttestations.reduce((aggregatedBits, current) => {
-        for (let i = 0; i < aggregatedBits.length; i++) {
-          aggregatedBits[i] = aggregatedBits[i] || current.aggregationBits[i];
-        }
-        return aggregatedBits;
-      }, Array.from({length: attestation.aggregationBits.length}, () => false)),
-    };
-    await this.provider.validator.publishAggregatedAttestation(
-      aggregatedAttestation,
-      this.publicKey,
-      this.getSlotSignature(
-        duty.attestationSlot,
-        fork,
-        genesisValidatorsRoot
-      )
-=======
     const aggregateAndProof = await this.provider.validator.produceAggregateAndProof(attestation.data, this.publicKey);
     aggregateAndProof.selectionProof = this.getSlotSignature(
       duty.attestationSlot,
-      fork
->>>>>>> 57b53f5d
+      fork,
+      genesisValidatorsRoot
     );
     await this.provider.validator.publishAggregateAndProof(aggregateAndProof);
     this.logger.info(
