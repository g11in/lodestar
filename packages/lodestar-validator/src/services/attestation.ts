--- conflicted
+++ resolved
@@ -65,19 +65,11 @@
       return null;
     }
     attestation.signature = this.keypair.privateKey.signMessage(
-<<<<<<< HEAD
-      hashTreeRoot(attestation.data, this.config.types.AttestationData),
-      getDomain(
-        this.config,
-        {fork} as BeaconState, // eslint-disable-line @typescript-eslint/no-object-literal-type-assertion
-        DomainType.BEACON_ATTESTER,
-=======
-      hashTreeRoot(this.config.types.AttestationDataAndCustodyBit, attestationDataAndCustodyBit),
+      hashTreeRoot(this.config.types.AttestationData, attestation.data),
       getDomain(
         this.config,
         {fork} as BeaconState,
-        DomainType.ATTESTATION,
->>>>>>> ebb93de9
+        DomainType.BEACON_ATTESTER,
         attestation.data.target.epoch,
       )
     ).toBytesCompressed();
