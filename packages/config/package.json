--- conflicted
+++ resolved
@@ -64,14 +64,8 @@
     "blockchain"
   ],
   "dependencies": {
-<<<<<<< HEAD
     "@chainsafe/ssz": "^0.13.0",
-    "@lodestar/params": "^1.11.1",
-    "@lodestar/types": "^1.11.1"
-=======
-    "@chainsafe/ssz": "^0.10.2",
     "@lodestar/params": "^1.11.3",
     "@lodestar/types": "^1.11.3"
->>>>>>> 9ade975f
   }
 }