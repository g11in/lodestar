import {BIG} from "@chainsafe/milagro-crypto-js/src/big";
import {ECP2} from "@chainsafe/milagro-crypto-js/src/ecp2";
<<<<<<< HEAD
import {BLSDomain, bytes32, bytes96} from "../types";
import {sha256} from "js-sha256";
=======
import {sha256} from 'js-sha256';
>>>>>>> d992405a
import ctx from "../ctx";
import * as random from "secure-random";
import {calculateYFlag, getModulus, padLeft} from "./utils";
import assert from "assert";
import {FP_POINT_LENGTH, G2_HASH_PADDING} from "../constants";
import {bytes48, Domain, Hash} from "@chainsafe/eth2.0-types";

export class G2point {

  private point: ECP2;

  public constructor(point: ECP2) {
    this.point = point;
  }

<<<<<<< HEAD
=======
  public add(other: G2point): G2point {
    const sum = new ctx.ECP2();
    sum.add(this.point);
    sum.add(other.point);
    sum.affine();
    return new G2point(sum);
  }

  public mul(value: BIG): G2point {
    const newPoint = this.point.mul(value);
    return new G2point(newPoint);
  }

  public equal(other: G2point): boolean {
    return this.point.equals(other.point);
  }

  public getPoint(): ECP2 {
    return this.point;
  }

  public toBytesCompressed(): bytes48 {
    const xReBytes = Buffer.alloc(FP_POINT_LENGTH, 0);
    const xImBytes = Buffer.alloc(FP_POINT_LENGTH, 0);
    this.point.getX().getA().tobytearray(xReBytes, 0);
    this.point.getX().getB().tobytearray(xImBytes, 0);
    const c1 = true;
    const b1 = this.point.is_infinity();
    const a1 = !b1 && calculateYFlag(this.point.getY().getB());

    const flags = ((a1 ? 1 << 5 : 0) | (b1 ? 1 << 6 : 0) | (c1 ? 1 << 7 : 0));
    const mask = 31;
    xImBytes[0] &= mask;
    xImBytes[0] |= flags;
    xReBytes[0] &= mask;

    return Buffer.concat([
      xImBytes,
      xReBytes
    ]);
  }
>>>>>>> d992405a

  public static hashToG2(message: Hash, domain: Domain): G2point {
    const padding = Buffer.alloc(G2_HASH_PADDING, 0);
    const xReBytes = Buffer.concat([
      padding,
      Buffer.from(sha256.arrayBuffer(
        Buffer.concat([
          message,
          padLeft(domain, 8),
          Buffer.from("01", "hex")
        ])
      ))
    ]);
    const xImBytes = Buffer.concat([
      padding,
      Buffer.from(sha256.arrayBuffer(
        Buffer.concat([
          message,
          padLeft(domain, 8),
          Buffer.from("02", "hex")
        ])
      ))
    ]);
    const xRe = ctx.BIG.frombytearray(xReBytes, 0);
    const xIm = ctx.BIG.frombytearray(xImBytes, 0);
    const one = new ctx.BIG(1);
    let point = new ctx.ECP2();
    point.setx(new ctx.FP2(xRe, xIm));
    while (point.is_infinity()) {
      xRe.add(one);
      xRe.norm();
      point = new ctx.ECP2();
      point.setx(new ctx.FP2(xRe, xIm));
    }
    return new G2point(G2point.scaleWithCofactor(G2point.normaliseY(point)));
  }

<<<<<<< HEAD
  public static fromCompressedBytes(value: bytes96): G2point {
    assert(value.length === 2 * FP_POINT_LENGTH, "Expected signature of 96 bytes");
=======
  public static fromCompressedBytes(value: bytes48): G2point {
    assert(value.length === 2 * FP_POINT_LENGTH, 'Expected signature of 96 bytes');
>>>>>>> d992405a
    value = Buffer.from(value);
    const xImBytes = value.slice(0, FP_POINT_LENGTH);
    const xReBytes = value.slice(FP_POINT_LENGTH);
    const aIn = (xImBytes[0] & (1 << 5)) != 0;
    const bIn = (xImBytes[0] & (1 << 6)) != 0;
    const cIn = (xImBytes[0] & (1 << 7)) != 0;
    //clear bits
    xImBytes[0] &= 31;
    if((xReBytes[0] & 224) != 0) {
      throw new Error("The input has non-zero a2, b2 or c2 flag on xRe");
    }
    if(!cIn) {
      throw new Error("The serialised input does not have the C flag set.");
    }
    const xIm = ctx.BIG.frombytearray(xImBytes, 0);
    const xRe = ctx.BIG.frombytearray(xReBytes, 0);
    if (bIn) {
      if (!aIn
          && xIm.iszilch()
          && xRe.iszilch() ) {
        // This is a correctly formed serialisation of infinity
        return new G2point(new ctx.ECP2());
      } else {
        // The input is malformed
        throw new Error(
          "The serialised input has B flag set, but A flag is set, or X is non-zero.");
      }
    }

    const modulus = getModulus();
    if(ctx.BIG.comp(modulus, xRe) <= 0 || ctx.BIG.comp(modulus, xIm) <= 0) {
      throw new Error(
        "The deserialised X real or imaginary coordinate is too large.");
    }

    const point = new ctx.ECP2();
    point.setx(new ctx.FP2(xRe, xIm));
    if(point.is_infinity()) {
      throw new Error("X coordinate is not on the curve.");
    }

    if (!point.is_infinity() && aIn != calculateYFlag(point.getY().getB())) {
      // We didn't: so choose the other branch of the sqrt.
      const x = point.getX();
      const yneg = point.getY();
      yneg.neg();
      point.setxy(x, yneg);
    }

    return new G2point(point);
  }

  public static fromUncompressedInput(
    xReBytes: Buffer,
    xImBytes: Buffer,
    yReBytes: Buffer,
    yImBytes: Buffer,
    zReBytes: Buffer,
    zImBytes: Buffer): G2point {
    const xRe = ctx.BIG.frombytearray(padLeft(xReBytes, FP_POINT_LENGTH), 0);
    const xIm = ctx.BIG.frombytearray(padLeft(xImBytes, FP_POINT_LENGTH), 0);
    const yRe = ctx.BIG.frombytearray(padLeft(yReBytes, FP_POINT_LENGTH), 0);
    const yIm = ctx.BIG.frombytearray(padLeft(yImBytes, FP_POINT_LENGTH), 0);
    const zRe = ctx.BIG.frombytearray(padLeft(zReBytes, FP_POINT_LENGTH), 0);
    const zIm = ctx.BIG.frombytearray(padLeft(zImBytes, FP_POINT_LENGTH), 0);
    const x = new ctx.FP2(xRe, xIm);
    const y = new ctx.FP2(yRe, yIm);
    const z = new ctx.FP2(zRe, zIm);
    z.inverse();
    x.mul(z);
    x.reduce();
    y.mul(z);
    y.reduce();
    const point = new ctx.ECP2();
    point.setxy(x, y);
    return new G2point(point);
  }

  public static random(): G2point {
    let point: ECP2;
    do {
      point = new ctx.ECP2();
      point.setx(
        new ctx.FP2(
          ctx.BIG.frombytearray(
            random.randomBuffer(FP_POINT_LENGTH),
            0
          ),
          ctx.BIG.frombytearray(
            random.randomBuffer(FP_POINT_LENGTH),
            0
          )
        )
      );
    } while (point.is_infinity());
    return new G2point(point);
  }

  public static scaleWithCofactor(point: ECP2): ECP2 {
    const upper = ctx.BIG.frombytearray(
      Buffer.from(
        "0000000000000000000000000000000005d543a95414e7f1091d50792876a202cd91de4547085abaa68a205b2e5a7ddf",
        "hex"
      ),
      0
    );
    const lower = ctx.BIG.frombytearray(
      Buffer.from(
        "00000000000000000000000000000000a628f1cb4d9e82ef21537e293a6691ae1616ec6e786f0c70cf1c38e31c7238e5",
        "hex"
      ),
      0
    );
    const shift = ctx.BIG.frombytearray(
      Buffer.from(
        "000000000000000000000000000000010000000000000000000000000000000000000000000000000000000000000000",
        "hex"
      ),
      0
    );
    let sum = new ctx.ECP2();
    sum.copy(point);
    sum = sum.mul(upper);
    sum = sum.mul(shift);

    let tmp = new ctx.ECP2();
    tmp.copy(point);
    tmp = tmp.mul(lower);

    sum.add(tmp);

    return sum;
  }

  public static normaliseY(point: ECP2): ECP2 {
    const y = point.getY();
    const yNeg = new ctx.FP2(y);
    yNeg.neg();
    if (ctx.BIG.comp(y.getB(), yNeg.getB()) < 0
        || ((ctx.BIG.comp(y.getB(), yNeg.getB()) == 0)
            && ctx.BIG.comp(y.getA(), yNeg.getA()) < 0)
    ) {
      const newPoint = new ctx.ECP2();
      newPoint.setxy(point.getX(), yNeg);
      return newPoint;
    } else {
      return point;
    }
  }

  public add(other: G2point): G2point {
    const sum = new ctx.ECP2();
    sum.add(this.point);
    sum.add(other.point);
    sum.affine();
    return new G2point(sum);
  }

  public mul(value: BIG): G2point {
    const newPoint = this.point.mul(value);
    return new G2point(newPoint);
  }

  public equal(other: G2point): boolean {
    return this.point.equals(other.point);
  }

  public getPoint(): ECP2 {
    return this.point;
  }

  public toBytesCompressed(): Buffer {
    const xReBytes = Buffer.alloc(FP_POINT_LENGTH, 0);
    const xImBytes = Buffer.alloc(FP_POINT_LENGTH, 0);
    this.point.getX().getA().tobytearray(xReBytes, 0);
    this.point.getX().getB().tobytearray(xImBytes, 0);
    const c1 = true;
    const b1 = this.point.is_infinity();
    const a1 = !b1 && calculateYFlag(this.point.getY().getB());

    const flags = ((a1 ? 1 << 5 : 0) | (b1 ? 1 << 6 : 0) | (c1 ? 1 << 7 : 0));
    const mask = 31;
    xImBytes[0] &= mask;
    xImBytes[0] |= flags;
    xReBytes[0] &= mask;

    return Buffer.concat([
      xImBytes,
      xReBytes
    ]);
  }
}<|MERGE_RESOLUTION|>--- conflicted
+++ resolved
@@ -1,11 +1,6 @@
 import {BIG} from "@chainsafe/milagro-crypto-js/src/big";
 import {ECP2} from "@chainsafe/milagro-crypto-js/src/ecp2";
-<<<<<<< HEAD
-import {BLSDomain, bytes32, bytes96} from "../types";
-import {sha256} from "js-sha256";
-=======
 import {sha256} from 'js-sha256';
->>>>>>> d992405a
 import ctx from "../ctx";
 import * as random from "secure-random";
 import {calculateYFlag, getModulus, padLeft} from "./utils";
@@ -21,8 +16,6 @@
     this.point = point;
   }
 
-<<<<<<< HEAD
-=======
   public add(other: G2point): G2point {
     const sum = new ctx.ECP2();
     sum.add(this.point);
@@ -64,7 +57,6 @@
       xReBytes
     ]);
   }
->>>>>>> d992405a
 
   public static hashToG2(message: Hash, domain: Domain): G2point {
     const padding = Buffer.alloc(G2_HASH_PADDING, 0);
@@ -102,13 +94,8 @@
     return new G2point(G2point.scaleWithCofactor(G2point.normaliseY(point)));
   }
 
-<<<<<<< HEAD
-  public static fromCompressedBytes(value: bytes96): G2point {
-    assert(value.length === 2 * FP_POINT_LENGTH, "Expected signature of 96 bytes");
-=======
   public static fromCompressedBytes(value: bytes48): G2point {
     assert(value.length === 2 * FP_POINT_LENGTH, 'Expected signature of 96 bytes');
->>>>>>> d992405a
     value = Buffer.from(value);
     const xImBytes = value.slice(0, FP_POINT_LENGTH);
     const xReBytes = value.slice(FP_POINT_LENGTH);
