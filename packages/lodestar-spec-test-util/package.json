--- conflicted
+++ resolved
@@ -40,13 +40,8 @@
     "blockchain"
   ],
   "dependencies": {
-<<<<<<< HEAD
-    "@chainsafe/lodestar-utils": "^0.8.0",
+    "@chainsafe/lodestar-utils": "^0.9.0",
     "@chainsafe/ssz": "^0.6.7",
-=======
-    "@chainsafe/lodestar-utils": "^0.9.0",
-    "@chainsafe/ssz": "^0.6.5",
->>>>>>> 7f69a144
     "camelcase": "^5.3.1",
     "chai": "^4.2.0",
     "deepmerge": "^4.0.0",
