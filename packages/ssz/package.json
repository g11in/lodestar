{
  "name": "@chainsafe/ssz",
  "description": "Simple Serialize",
  "license": "Apache-2.0",
  "author": "ChainSafe Systems",
<<<<<<< HEAD
  "homepage": "https://github.com/chainsafe/lodestar/packages/ssz",
  "version": "0.5.2",
=======
  "homepage": "https://github.com/chainsafe/ssz-js",
  "version": "0.5.3",
>>>>>>> 0b5b9360
  "main": "lib/index.js",
  "files": [
    "lib/**/*.d.ts",
    "lib/**/*.js",
    "lib/**/*.js.map"
  ],
  "scripts": {
    "build": "yarn build-lib && yarn build-types",
    "build-lib": "babel src -x .ts -d lib --source-maps",
    "build-types": "tsc --incremental --declaration --outDir lib --emitDeclarationOnly",
    "build-web": "webpack --mode production --entry ./lib/web.js --output ./dist/ssz.min.js",
    "build:docs": "typedoc --exclude src/index.ts,src/web.ts --out docs src",
    "build:release": "yarn clean && yarn run build && yarn build-web && yarn run build:docs",
    "check-types": "tsc --incremental --noEmit",
    "clean": "rm -rf lib && rm -rf dist && rm -f tsconfig.tsbuildinfo",
    "lint": "eslint --color --ext .ts src/",
    "lint:fix": "eslint --color --fix --ext .ts src/",
    "prepublishOnly": "yarn build",
    "pretest": "yarn check-types",
    "test:unit": "nyc -e .ts mocha --colors -r ts-node/register \"test/unit/**/*.test.ts\""
  },
  "types": "lib/index.d.ts",
  "dependencies": {
    "@chainsafe/persistent-merkle-tree": "^0.1.1",
    "bcrypto": "^4.1.0"
  },
  "devDependencies": {
    "@types/chai": "^4.1.7",
    "@types/mocha": "^5.2.7",
    "chai": "^4.2.0",
    "mocha": "^6.2.0"
  },
  "keywords": [
    "ethereum",
    "serenity",
    "simple serialize",
    "ssz"
  ]
}<|MERGE_RESOLUTION|>--- conflicted
+++ resolved
@@ -3,13 +3,8 @@
   "description": "Simple Serialize",
   "license": "Apache-2.0",
   "author": "ChainSafe Systems",
-<<<<<<< HEAD
   "homepage": "https://github.com/chainsafe/lodestar/packages/ssz",
-  "version": "0.5.2",
-=======
-  "homepage": "https://github.com/chainsafe/ssz-js",
   "version": "0.5.3",
->>>>>>> 0b5b9360
   "main": "lib/index.js",
   "files": [
     "lib/**/*.d.ts",
