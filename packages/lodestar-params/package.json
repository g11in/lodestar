{
  "name": "@chainsafe/lodestar-params",
  "version": "0.10.1",
  "description": "Chain parameters required for lodestar",
  "author": "ChainSafe Systems",
  "license": "Apache-2.0",
  "bugs": {
    "url": "https://github.com/ChainSafe/lodestar/issues"
  },
  "homepage": "https://github.com/ChainSafe/lodestar#readme",
  "main": "lib/index.js",
  "types": "lib/index.d.ts",
  "files": [
    "lib/**/*.js",
    "lib/**/*.js.map",
    "lib/**/*.d.ts"
  ],
  "scripts": {
    "clean": "rm -rf lib && rm -f tsconfig.tsbuildinfo",
    "build": "yarn build:lib && yarn build:types",
    "build:release": "yarn clean && yarn build",
    "build:lib": "babel src -x .ts -d lib --source-maps",
    "build:lib:watch": "yarn run build:lib --watch",
    "build:types": "tsc --incremental --declaration --outDir lib --emitDeclarationOnly",
    "build:types:watch": "yarn run build:types --watch --preserveWatchOutput",
    "build:docs": "typedoc --exclude src/index.ts --out docs src",
    "check-types": "tsc --noEmit",
    "lint": "eslint --color --ext .ts src/",
    "lint:fix": "eslint --color --ext .ts src/ --fix",
    "prepublishOnly": "yarn build",
    "test": "yarn run check-types"
  },
  "repository": {
    "type": "git",
    "url": "git+https://github.com:ChainSafe/lodestar.git"
  },
  "keywords": [
    "ethereum",
    "eth2",
    "beacon",
    "blockchain"
  ],
  "devDependencies": {
    "@types/chai": "4.2.0",
    "@types/mocha": "^5.2.7",
    "babel-plugin-inline-import": "^3.0.0",
    "chai": "^4.2.0",
    "mocha": "^6.2.2"
  },
  "dependencies": {
<<<<<<< HEAD
    "js-yaml": "^3.13.1",
    "@types/js-yaml": "^3.12.2"
=======
    "@chainsafe/ssz": "^0.6.9",
    "js-yaml": "^3.13.1"
>>>>>>> 9c221554
  }
}<|MERGE_RESOLUTION|>--- conflicted
+++ resolved
@@ -48,12 +48,8 @@
     "mocha": "^6.2.2"
   },
   "dependencies": {
-<<<<<<< HEAD
-    "js-yaml": "^3.13.1",
-    "@types/js-yaml": "^3.12.2"
-=======
+    "@types/js-yaml": "^3.12.2",
     "@chainsafe/ssz": "^0.6.9",
     "js-yaml": "^3.13.1"
->>>>>>> 9c221554
   }
 }