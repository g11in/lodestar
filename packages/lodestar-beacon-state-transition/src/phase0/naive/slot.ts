--- conflicted
+++ resolved
@@ -2,28 +2,13 @@
  * @module chain/stateTransition/slot
  */
 
-<<<<<<< HEAD
-=======
 import {phase0, Slot} from "@chainsafe/lodestar-types";
->>>>>>> b70222d3
 import {IBeaconConfig} from "@chainsafe/lodestar-config";
-import {BeaconState, Slot} from "@chainsafe/lodestar-types";
 import {assert} from "@chainsafe/lodestar-utils";
 import {ZERO_HASH} from "../../constants";
 import {processEpoch} from "./epoch";
-<<<<<<< HEAD
-import {lightclient} from "../..";
-
-export function processSlots<TState extends BeaconState = BeaconState>(
-  config: IBeaconConfig,
-  state: TState,
-  slot: Slot,
-  ignoreFork = false
-): TState {
-=======
 
 export function processSlots(config: IBeaconConfig, state: phase0.BeaconState, slot: Slot): void {
->>>>>>> b70222d3
   assert.lt(state.slot, slot, `Too old slot ${slot}, current=${state.slot}`);
 
   while (state.slot < slot) {
@@ -33,11 +18,7 @@
       processEpoch(config, state);
     }
     state.slot++;
-    if (!ignoreFork && state.slot >= config.params.lightclient.LIGHTCLIENT_PATCH_FORK_SLOT) {
-      state = (lightclient.upgrade(config, state) as unknown) as TState;
-    }
   }
-  return state;
 }
 
 function processSlot(config: IBeaconConfig, state: phase0.BeaconState): void {
