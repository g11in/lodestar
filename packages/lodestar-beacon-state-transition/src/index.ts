--- conflicted
+++ resolved
@@ -4,50 +4,5 @@
 
 export * from "./constants";
 export * from "./util";
-<<<<<<< HEAD
-export * from "./epoch";
-export * from "./block";
-export * from "./slot";
-
-export * from "./fast";
-
-export * as lightclient from "./lightclient";
-
-/**
- * The ETH2.0 Beacon Chain state transition function
- * @param config Beacon Chain configuration
- * @param state Current state
- * @param block Block being processed
- * @param options.verifyStateRoot Compare state root at the end of state execution
- * @param options.verifyProposer Skip block proposer signature verification
- * @param options.verifySignatures Skip operations signature verification
- */
-export function stateTransition(
-  config: IBeaconConfig,
-  state: BeaconState,
-  signedBlock: SignedBeaconBlock,
-  options?: {verifyStateRoot?: boolean; verifyProposer?: boolean; verifySignatures?: boolean}
-): BeaconState {
-  const {verifyStateRoot = true, verifyProposer = true, verifySignatures = true} = options || {};
-
-  // Clone state because process slots and block are not pure
-  let postState = config.types.BeaconState.clone(state);
-  // Process slots (including those with no blocks) since block
-  postState = processSlots(config, postState, signedBlock.message.slot);
-  // Verify block signature
-  if (verifyProposer) {
-    verifyBlockSignature(config, state, signedBlock);
-  }
-  // Process block
-  processBlock(config, postState, signedBlock.message, verifySignatures);
-  // Validate state root (`validate_state_root == True` in production)
-  if (verifyStateRoot) {
-    assert.true(
-      config.types.Root.equals(signedBlock.message.stateRoot, config.types.BeaconState.hashTreeRoot(postState)),
-      "State root is not valid"
-    );
-  }
-=======
->>>>>>> dbb84de9
 
 export * as phase0 from "./phase0";