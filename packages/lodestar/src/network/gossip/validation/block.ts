--- conflicted
+++ resolved
@@ -67,15 +67,6 @@
     // getBlockSlotState also checks for whether the current finalized checkpoint is an ancestor of the block.  as a result, we throw an IGNORE (whereas the spec says we should REJECT for this scenario).  this is something we should change this in the future to make the code airtight to the spec.
     blockContext = await chain.regen.getBlockSlotState(block.message.parentRoot, block.message.slot);
   } catch (e) {
-<<<<<<< HEAD
-=======
-    logger.warn("Ignoring gossip block", {
-      reason: "missing parent",
-      blockSlot,
-      blockRoot: toHexString(blockRoot),
-      parent: toHexString(block.message.parentRoot),
-    });
->>>>>>> 26b11fa2
     // temporary skip rest of validation and put in block pool
     // rest of validation is performed in state transition anyways
     await chain.receiveBlock(block);
@@ -108,17 +99,6 @@
       job: blockJob,
     });
   }
-<<<<<<< HEAD
-  if (!chain.forkChoice.isDescendantOfFinalized(blockRoot)) {
-    throw new BlockError({
-      code: BlockErrorCode.ERR_CHECKPOINT_NOT_AN_ANCESTOR_OF_BLOCK,
-      job: blockJob,
-      blockSlot,
-      // blockRoot: toHexString(blockRoot),
-    });
-  }
-=======
->>>>>>> 26b11fa2
   logger.info("Received valid gossip block", {blockSlot, blockRoot: toHexString(blockRoot)});
 }
 
