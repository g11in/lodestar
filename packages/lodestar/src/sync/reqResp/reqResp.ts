/**
 * @module sync
 */

import PeerInfo from "peer-info";
import {
  BeaconBlocksByRangeRequest,
  BeaconBlocksByRootRequest,
  Epoch,
  Goodbye,
  RequestBody,
<<<<<<< HEAD
  Root,
  SignedBeaconBlock,
  Slot,
  Status,
=======
  Slot, Status, Root,
>>>>>>> 4c39faec
} from "@chainsafe/lodestar-types";
import {IBeaconConfig} from "@chainsafe/lodestar-config";

import {Method, RequestId, ZERO_HASH} from "../../constants";
import {IBeaconDb} from "../../db";
import {IBeaconChain} from "../../chain";
import {INetwork} from "../../network";
import {ILogger} from "@chainsafe/lodestar-utils/lib/logger";
import {ISyncOptions, ISyncReqResp} from "./interface";
import {ReputationStore} from "../IReputation";

export interface ISyncReqRespModules {
  config: IBeaconConfig;
  db: IBeaconDb;
  chain: IBeaconChain;
  network: INetwork;
  reps: ReputationStore;
  logger: ILogger;
}

enum GoodByeReasonCode {
  CLIENT_SHUTDOWN = 1,
  IRRELEVANT_NETWORK = 2,
  ERROR = 3,
}

/**
 * The SyncReqResp module handles app-level requests / responses from other peers,
 * fetching state from the chain and database as needed.
 */
export class SyncReqResp implements ISyncReqResp {
  private opts: ISyncOptions;
  private config: IBeaconConfig;
  private db: IBeaconDb;
  private chain: IBeaconChain;
  private network: INetwork;
  private reps: ReputationStore;
  private logger: ILogger;

  public constructor(opts: ISyncOptions, {config, db, chain, network, reps, logger}: ISyncReqRespModules) {
    this.config = config;
    this.opts = opts;
    this.db = db;
    this.chain = chain;
    this.network = network;
    this.reps = reps;
    this.logger = logger;
  }

  public async start(): Promise<void> {
    this.network.on("peer:connect", this.handshake);
    this.network.reqResp.on("request", this.onRequest);
    const myStatus = await this.createStatus();
    await Promise.all(
      this.network.getPeers().map((peerInfo) =>
        this.network.reqResp.status(peerInfo, myStatus)));
  }

  public async stop(): Promise<void> {
    this.network.removeListener("peer:connect", this.handshake);
    this.network.reqResp.removeListener("request", this.onRequest);
    await Promise.all(
      this.network.getPeers().map((peerInfo) =>
        this.network.reqResp.goodbye(peerInfo, BigInt(GoodByeReasonCode.CLIENT_SHUTDOWN))));
  }

  public onRequest = async (
    peerInfo: PeerInfo,
    method: Method,
    id: RequestId,
    body: RequestBody,
  ): Promise<void> => {
    switch (method) {
      case Method.Status:
        return await this.onStatus(peerInfo, id, body as Status);
      case Method.Goodbye:
        return await this.onGoodbye(peerInfo, id, body as Goodbye);
      case Method.BeaconBlocksByRange:
        return await this.onBeaconBlocksByRange(id, body as BeaconBlocksByRangeRequest);
      case Method.BeaconBlocksByRoot:
        return await this.onBeaconBlocksByRoot(id, body as BeaconBlocksByRootRequest);
      default:
        this.logger.error(`Invalid request method ${method} from ${peerInfo.id.toB58String()}`);
    }
  };

  public async onStatus(peerInfo: PeerInfo, id: RequestId, request: Status): Promise<void> {
    // set status on peer
    this.reps.get(peerInfo.id.toB58String()).latestStatus = request;
    // send status response
    try {
      const status = await this.createStatus();
      this.network.reqResp.sendResponse(id, null, [status]);
    } catch (e) {
      this.network.reqResp.sendResponse(id, e, null);
    }
    if (await this.shouldDisconnectOnStatus(request)) {
      await this.network.reqResp.goodbye(peerInfo, BigInt(GoodByeReasonCode.IRRELEVANT_NETWORK));
    }
  }

  public async shouldDisconnectOnStatus(request: Status): Promise<boolean> {
    const headBlock = await this.db.block.getChainHead();
    const state = await this.db.state.get(headBlock.message.stateRoot.valueOf() as Uint8Array);
    // peer is on a different fork version
    return !this.config.types.Version.equals(state.fork.currentVersion, request.headForkVersion);
    
    //TODO: fix this, doesn't work if we are starting sync(archive is empty) or we don't have finalized epoch
    // const startSlot = computeStartSlotAtEpoch(this.config, request.finalizedEpoch);
    // const startBlock = await this.db.blockArchive.get(startSlot);
    // // we're on a further (or equal) finalized epoch
    // // but the peer's block root at that epoch doesn't match ours
    // if (
    //   state.finalizedCheckpoint.epoch >= request.finalizedEpoch &&
    //   !this.config.types.Root.equals(
    //     request.finalizedRoot,
    //     this.config.types.BeaconBlock.hashTreeRoot(startBlock.message)
    //   )
    // ) {
    //   return true;
    // }
    // return false;
  }

  // eslint-disable-next-line @typescript-eslint/no-unused-vars
  public async onGoodbye(peerInfo: PeerInfo, id: RequestId, request: Goodbye): Promise<void> {
    this.network.reqResp.sendResponse(id, null, [BigInt(GoodByeReasonCode.CLIENT_SHUTDOWN)]);
    await this.network.disconnect(peerInfo);
  }

  public async onBeaconBlocksByRange(
    id: RequestId,
    request: BeaconBlocksByRangeRequest
  ): Promise<void> {
    try {
      const blockIter = this.db.blockArchive.getAllBetweenStream(
        request.startSlot - 1,
        request.startSlot + request.count,
        request.step
      );
<<<<<<< HEAD
      responses.push(...blocks);
      if(blocks.length < request.count) {
        for(
          let i = request.startSlot;
          i <= (request.startSlot + request.count) && responses.length < request.count;
          i += request.step
        ) {
          const block = await this.db.block.getBlockBySlot(i);
          if(block) {
            responses.push(block);
          }
        }
      }
      this.network.reqResp.sendResponse(id, null, responses);
=======
      this.network.reqResp.sendResponseStream(id, null, blockIter);
>>>>>>> 4c39faec
    } catch (e) {
      this.network.reqResp.sendResponse(id, e, null);
    }
  }

  public async onBeaconBlocksByRoot(
    id: RequestId,
    request: BeaconBlocksByRootRequest
  ): Promise<void> {
    try {
      const getBlock = this.db.block.get;
      const blockGenerator = async function* () {
        for (const blockRoot of request) {
          const block = await getBlock(blockRoot.valueOf() as Uint8Array);
          if (block) {
            yield block;
          }
        }
      }();
      this.network.reqResp.sendResponseStream(id, null, blockGenerator);
    } catch (e) {
      this.network.reqResp.sendResponse(id, e, null);
    }
  }

  private async createStatus(): Promise<Status> {
    let headSlot: Slot,
      headRoot: Root,
      finalizedEpoch: Epoch,
      finalizedRoot: Root;
    if (!this.chain.isInitialized()) {
      headSlot = 0;
      headRoot = ZERO_HASH;
      finalizedEpoch = 0;
      finalizedRoot = ZERO_HASH;
    } else {
      headSlot = await this.db.chain.getChainHeadSlot();
      const headBlock = await this.db.block.getChainHead();
      const state = await this.db.state.get(headBlock.message.stateRoot.valueOf() as Uint8Array);
      headRoot = this.config.types.BeaconBlock.hashTreeRoot(headBlock.message);
      finalizedEpoch = state.finalizedCheckpoint.epoch;
      finalizedRoot = state.finalizedCheckpoint.root;
    }
    return {
      headForkVersion: this.chain.latestState.fork.currentVersion,
      finalizedRoot,
      finalizedEpoch,
      headRoot,
      headSlot,
    };
  }

  private handshake = async (peerInfo: PeerInfo): Promise<void> => {
    const randomDelay = Math.floor(Math.random() * 5000);
    await new Promise((resolve) => setTimeout(resolve, randomDelay));
    if (
      this.network.hasPeer(peerInfo) &&
      !this.reps.get(peerInfo.id.toB58String()).latestStatus
    ) {
      const request = await this.createStatus();
      try {
        this.reps.get(peerInfo.id.toB58String()).latestStatus = await this.network.reqResp.status(peerInfo, request);
      } catch (e) {
        this.logger.error(e);
      }
    }
  };
}<|MERGE_RESOLUTION|>--- conflicted
+++ resolved
@@ -9,14 +9,10 @@
   Epoch,
   Goodbye,
   RequestBody,
-<<<<<<< HEAD
   Root,
   SignedBeaconBlock,
   Slot,
   Status,
-=======
-  Slot, Status, Root,
->>>>>>> 4c39faec
 } from "@chainsafe/lodestar-types";
 import {IBeaconConfig} from "@chainsafe/lodestar-config";
 
@@ -123,7 +119,7 @@
     const state = await this.db.state.get(headBlock.message.stateRoot.valueOf() as Uint8Array);
     // peer is on a different fork version
     return !this.config.types.Version.equals(state.fork.currentVersion, request.headForkVersion);
-    
+
     //TODO: fix this, doesn't work if we are starting sync(archive is empty) or we don't have finalized epoch
     // const startSlot = computeStartSlotAtEpoch(this.config, request.finalizedEpoch);
     // const startBlock = await this.db.blockArchive.get(startSlot);
@@ -157,7 +153,7 @@
         request.startSlot + request.count,
         request.step
       );
-<<<<<<< HEAD
+      this.network.reqResp.sendResponseStream(id, null, blockIter);
       responses.push(...blocks);
       if(blocks.length < request.count) {
         for(
@@ -172,9 +168,6 @@
         }
       }
       this.network.reqResp.sendResponse(id, null, responses);
-=======
-      this.network.reqResp.sendResponseStream(id, null, blockIter);
->>>>>>> 4c39faec
     } catch (e) {
       this.network.reqResp.sendResponse(id, e, null);
     }
