--- conflicted
+++ resolved
@@ -5,50 +5,33 @@
 import {Attestation, BeaconBlock, BLSPubkey, bytes96, Epoch, Shard, Slot, ValidatorDuty} from "@chainsafe/eth2.0-types";
 import {IBeaconConfig} from "@chainsafe/eth2.0-config";
 
-<<<<<<< HEAD
 import {BeaconDb, IBeaconDb} from "../../../../db";
-import {BeaconChain} from "../../../../chain";
-=======
-import {IBeaconDb} from "../../../../db";
 import {IBeaconChain} from "../../../../chain";
->>>>>>> 3205d1d0
 import {OpPool} from "../../../../opPool";
 import {IValidatorApi} from "./interface";
 import {assembleBlock} from "../../../../chain/factory/block";
 import {IEth1Notifier} from "../../../../eth1";
 import {getValidatorDuties, produceAttestation} from "../../../impl/validator";
-<<<<<<< HEAD
-import {ApiNamespace} from "../../../index";
+import {ApiNamespace, IApiModules} from "../../../index";
+import {IApiOptions} from "../../../options";
 import {ILogger} from "../../../../logger";
 import {processAttestation} from "../../../../chain/stateTransition/block/operations";
-=======
-import {ApiNamespace, IApiModules} from "../../../index";
-import {IApiOptions} from "../../../options";
->>>>>>> 3205d1d0
 
 export class ValidatorApi implements IValidatorApi {
 
   public namespace: ApiNamespace;
 
   private config: IBeaconConfig;
-<<<<<<< HEAD
-  private chain: BeaconChain;
-=======
   private chain: IBeaconChain;
->>>>>>> 3205d1d0
   private db: IBeaconDb;
   private opPool: OpPool;
   private eth1: IEth1Notifier;
   private logger: ILogger;
 
-<<<<<<< HEAD
-  public constructor(opts, {config, chain, db, opPool, eth1, logger}) {
-=======
   public constructor(
     opts: Partial<IApiOptions>,
-    {config, chain, db, opPool, eth1}: Pick<IApiModules, "config"|"chain"|"db"|"opPool"|"eth1">
+    {config, chain, db, opPool, eth1, logger}: Pick<IApiModules, "config"|"chain"|"db"|"opPool"|"eth1"|"logger">
   ) {
->>>>>>> 3205d1d0
     this.namespace = ApiNamespace.VALIDATOR;
     this.config = config;
     this.chain = chain;
@@ -59,22 +42,13 @@
   }
 
   public async produceBlock(slot: Slot, randaoReveal: bytes96): Promise<BeaconBlock> {
-<<<<<<< HEAD
     return await assembleBlock(this.config, this.chain, this.db, this.opPool, this.eth1, slot, randaoReveal);
-=======
-    const block = await assembleBlock(this.config, this.db, this.opPool, this.eth1, slot, randaoReveal);
-    if(!block) {
-      throw new Error("Failed to produce block");
-    }
-    return block;
->>>>>>> 3205d1d0
   }
 
   public async getDuties(validatorPublicKeys: BLSPubkey[], epoch: Epoch): Promise<ValidatorDuty[]> {
     return getValidatorDuties(this.config, this.db, validatorPublicKeys, epoch);
   }
 
-<<<<<<< HEAD
   public async produceAttestation(validatorPubKey: BLSPubkey, pocBit: boolean, slot: Slot, shard: Shard): Promise<Attestation> {
     try {
       return await produceAttestation(
@@ -86,20 +60,6 @@
     } catch (e) {
       this.logger.warn(`Failed to produce attestation because: ${e.message}`);
     }
-=======
-  public async produceAttestation(
-    validatorPubKey: BLSPubkey,
-    pocBit: boolean,
-    slot: Slot,
-    shard: Shard
-  ): Promise<Attestation> {
-    return produceAttestation(
-      {config: this.config, chain: this.chain, db: this.db},
-      validatorPubKey,
-      shard,
-      slot
-    );
->>>>>>> 3205d1d0
   }
 
   public async publishBlock(block: BeaconBlock): Promise<void> {
