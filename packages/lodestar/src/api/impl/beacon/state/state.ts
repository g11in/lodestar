import {IBeaconConfig} from "@chainsafe/lodestar-config";
<<<<<<< HEAD
=======
import {BeaconState, Fork} from "@chainsafe/lodestar-types";
>>>>>>> 74e8e3e6
import {IForkChoice} from "@chainsafe/lodestar-fork-choice";
import {
  BeaconCommitteeResponse,
  BeaconState,
  Epoch,
  FinalityCheckpoints,
  Root,
  ValidatorBalance,
  ValidatorIndex,
} from "@chainsafe/lodestar-types";
import {List} from "@chainsafe/ssz";
import {IBeaconChain} from "../../../../chain/interface";
import {IBeaconDb} from "../../../../db/api";
import {IApiOptions} from "../../../options";
import {ValidatorResponse} from "../../../types/validator";
import {IApiModules} from "../../interface";
import {MissingState} from "./errors";
import {IBeaconStateApi, ICommittesFilters, IValidatorFilters, StateId} from "./interface";
import {getEpochBeaconCommittees, resolveStateId} from "./utils";

export class BeaconStateApi implements IBeaconStateApi {
  private readonly config: IBeaconConfig;
  private readonly db: IBeaconDb;
  private readonly forkChoice: IForkChoice;
  private readonly chain: IBeaconChain;

  public constructor(opts: Partial<IApiOptions>, modules: Pick<IApiModules, "config" | "db" | "chain">) {
    this.config = modules.config;
    this.db = modules.db;
    this.forkChoice = modules.chain.forkChoice;
    this.chain = modules.chain;
  }

  public async getStateRoot(stateId: StateId): Promise<Root | null> {
    const state = await this.getState(stateId);
    if (!state) {
      return null;
    }
    return this.config.types.BeaconState.hashTreeRoot(state);
  }
  public async getStateFinalityCheckpoints(stateId: StateId): Promise<FinalityCheckpoints | null> {
    const state = await this.getState(stateId);
    if (!state) {
      return null;
    }
    return {
      currentJustified: state.currentJustifiedCheckpoint,
      previousJustified: state.previousJustifiedCheckpoint,
      finalized: state.finalizedCheckpoint,
    };
  }
  public async getStateValidators(stateId: StateId, filters?: IValidatorFilters): Promise<ValidatorResponse[]> {
    throw new Error("Method not implemented.");
  }

  public async getStateValidator(
    stateId: StateId,
    validatorId: ValidatorIndex | Root
  ): Promise<ValidatorResponse | null> {
    throw new Error("Method not implemented.");
  }
  public async getStateValidatorBalances(
    stateId: StateId,
    indices?: (ValidatorIndex | Root)[]
  ): Promise<ValidatorBalance[]> {
    throw new Error("Method not implemented.");
  }
  public async getStateCommittes(
    stateId: StateId,
    epoch: Epoch,
    filters?: ICommittesFilters
  ): Promise<BeaconCommitteeResponse[]> {
    const stateContext = await resolveStateId(this.config, this.db, this.forkChoice, stateId);
    if (!stateContext) {
      throw new MissingState();
    }
    const committes: ValidatorIndex[][][] = getEpochBeaconCommittees(this.config, this.chain, stateContext, epoch);
    return committes.flatMap((slotCommittees, committeeIndex) => {
      if (filters?.index && filters.index !== committeeIndex) {
        return [];
      }
      return slotCommittees.flatMap((committee, slot) => {
        if (filters?.slot && filters.slot !== slot) {
          return [];
        }
        return [
          {
            index: committeeIndex,
            slot,
            validators: committee as List<ValidatorIndex>,
          },
        ];
      });
    });
  }

  public async getState(stateId: StateId): Promise<BeaconState | null> {
    return (await resolveStateId(this.config, this.db, this.forkChoice, stateId))?.state ?? null;
  }

  public async getFork(stateId: StateId): Promise<Fork | null> {
    return (await this.getState(stateId))?.fork ?? null;
  }
}<|MERGE_RESOLUTION|>--- conflicted
+++ resolved
@@ -1,14 +1,11 @@
 import {IBeaconConfig} from "@chainsafe/lodestar-config";
-<<<<<<< HEAD
-=======
-import {BeaconState, Fork} from "@chainsafe/lodestar-types";
->>>>>>> 74e8e3e6
 import {IForkChoice} from "@chainsafe/lodestar-fork-choice";
 import {
   BeaconCommitteeResponse,
   BeaconState,
   Epoch,
   FinalityCheckpoints,
+  Fork,
   Root,
   ValidatorBalance,
   ValidatorIndex,
