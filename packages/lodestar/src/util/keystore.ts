--- conflicted
+++ resolved
@@ -2,13 +2,8 @@
  * @module validator/keystore
  */
 
-<<<<<<< HEAD
-import fs from "fs";
-import {generateKeyPair, Keypair, PrivateKey} from "@chainsafe/bls";
-=======
 import {generateKeyPair, Keypair, PrivateKey} from "@chainsafe/bls";
 import fs from "fs";
->>>>>>> 16bff5f0
 import {decryptKey, encryptKey} from "./encrypt";
 import {ensureDirectoryExistence} from "./file";
 
