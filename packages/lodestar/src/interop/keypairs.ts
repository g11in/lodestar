import BN from "bn.js";
import {BLSPubkey, BLSSecretKey} from "@chainsafe/eth2.0-types";
import {generatePublicKey} from "@chainsafe/bls";
import {hash} from "@chainsafe/ssz";

import {bytesToBN, intToBytes} from "../util/bytes";

const CURVE_ORDER = new BN("52435875175126190479447740508185965837690552500527637822603658699938581184513");

interface IKeypair {
  pubkey: BLSPubkey;
  privkey: BLSSecretKey;
}

export function interopKeypairs(validatorCount: number): IKeypair[] {
  return Array.from({length: validatorCount}, (_, i) => {
<<<<<<< HEAD
    return interopKeypair(i);
=======
    const privkey = bytesToBN(hash(intToBytes(i, 32)))
      .mod(CURVE_ORDER)
      .toArrayLike(Buffer, "be", 32);
    const pubkey = generatePublicKey(privkey);
    return {
      privkey,
      pubkey,
    };
>>>>>>> 3205d1d0
  });
}

export function interopKeypair(index: number): IKeypair {
  const privkey = bytesToBN(hash(intToBytes(index, 32)))
    .mod(CURVE_ORDER)
    .toArrayLike(Buffer, 'be', 32);
  const pubkey = generatePublicKey(privkey);
  return {
    privkey,
    pubkey,
  };
}<|MERGE_RESOLUTION|>--- conflicted
+++ resolved
@@ -14,18 +14,7 @@
 
 export function interopKeypairs(validatorCount: number): IKeypair[] {
   return Array.from({length: validatorCount}, (_, i) => {
-<<<<<<< HEAD
     return interopKeypair(i);
-=======
-    const privkey = bytesToBN(hash(intToBytes(i, 32)))
-      .mod(CURVE_ORDER)
-      .toArrayLike(Buffer, "be", 32);
-    const pubkey = generatePublicKey(privkey);
-    return {
-      privkey,
-      pubkey,
-    };
->>>>>>> 3205d1d0
   });
 }
 
