--- conflicted
+++ resolved
@@ -6,11 +6,7 @@
 import {Contract, ethers} from "ethers";
 import {Block, Log} from "ethers/providers";
 import {deserialize} from "@chainsafe/ssz";
-<<<<<<< HEAD
 import {Deposit, Eth1Data, Gwei, Hash, number64} from "@chainsafe/eth2.0-types";
-=======
-import {BeaconState, Deposit, Epoch, Eth1Data, Hash, number64} from "@chainsafe/eth2.0-types";
->>>>>>> 78ba8692
 import {IBeaconConfig} from "@chainsafe/eth2.0-config";
 import {Eth1EventEmitter, IEth1Notifier} from "../interface";
 import {isValidAddress} from "../../util/address";
@@ -154,42 +150,11 @@
       this.depositCount(blockHash),
       this.depositRoot(blockHash)
     ]);
-<<<<<<< HEAD
     return {
       blockHash: Buffer.from(blockHash.slice(2), "hex"),
       depositCount,
       depositRoot
     };
-=======
-    const validVotes = await this.filterValidVotes(config, state.eth1DataVotes, head, latestStateBlock);
-
-    if(validVotes.length === 0) {
-      const requiredBlock = head.number - config.params.ETH1_FOLLOW_DISTANCE;
-      const blockHash = (await this.getBlock(requiredBlock)).hash;
-      const [depositCount, depositRoot] = await Promise.all([
-        this.depositCount(blockHash),
-        this.depositRoot(blockHash)
-      ]);
-      return {
-        blockHash: Buffer.from(blockHash.slice(2), "hex"),
-        depositCount,
-        depositRoot
-      };
-    } else {
-      const frequentVotes = mostFrequent<Eth1Data>(config.types.Eth1Data, validVotes);
-      if(frequentVotes.length === 1) {
-        return frequentVotes[0];
-      } else {
-        const blockNumbers = await Promise.all(
-          frequentVotes.map(
-            (vote) =>
-              this.getBlock("0x" + vote.blockHash.toString("hex")).then(b => b.number)
-          )
-        );
-        return frequentVotes[blockNumbers.indexOf(Math.max(...blockNumbers))];
-      }
-    }
->>>>>>> 78ba8692
   }
 
   private async initContract(): Promise<void> {
