--- conflicted
+++ resolved
@@ -2,15 +2,9 @@
 import {config} from "@chainsafe/lodestar-config/lib/presets/minimal";
 import sinon from "sinon";
 import {expect} from "chai";
-<<<<<<< HEAD
 import {IEth1Provider, Eth1Provider} from "../../../src/eth1";
 import eth1Options from "../../../src/eth1/options";
-import {WinstonLogger, bytesToInt} from "@chainsafe/lodestar-utils";
-=======
-import {IEth1Notifier} from "../../../src/eth1";
-import {InteropEth1Notifier} from "../../../src/eth1/impl/interop";
 import {bytesToInt, WinstonLogger} from "@chainsafe/lodestar-utils";
->>>>>>> f4009db2
 import {BeaconMetrics} from "../../../src/metrics";
 import {BeaconChain, IBeaconChain} from "../../../src/chain";
 import {generateState} from "../../utils/state";
@@ -23,11 +17,7 @@
 
 describe("BeaconChain", function () {
   const sandbox = sinon.createSandbox();
-<<<<<<< HEAD
-  let dbStub: StubbedBeaconDb, eth1Provider: IEth1Provider, metrics: any, forkChoice: any;
-=======
-  let dbStub: StubbedBeaconDb, eth1: IEth1Notifier, metrics: any;
->>>>>>> f4009db2
+  let dbStub: StubbedBeaconDb, eth1Provider: IEth1Provider, metrics: any;
   const logger = new WinstonLogger();
   let chain: IBeaconChain;
 
@@ -39,11 +29,7 @@
     state.validators = generateValidators(5, {activationEpoch: 0});
     dbStub.stateCache.get.resolves({state: state as TreeBacked<BeaconState>, epochCtx: new EpochContext(config)});
     dbStub.stateArchive.lastValue.resolves(state as any);
-<<<<<<< HEAD
-    chain = new BeaconChain(chainOpts, {config, db: dbStub, eth1Provider, logger, metrics, forkChoice});
-=======
-    chain = new BeaconChain(chainOpts, {config, db: dbStub, eth1, logger, metrics});
->>>>>>> f4009db2
+    chain = new BeaconChain(chainOpts, {config, db: dbStub, eth1Provider, logger, metrics});
     await chain.start();
   });
 
