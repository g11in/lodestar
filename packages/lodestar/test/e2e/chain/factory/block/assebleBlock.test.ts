--- conflicted
+++ resolved
@@ -6,11 +6,7 @@
 import {BeaconBlockHeader, ValidatorIndex} from "@chainsafe/eth2.0-types";
 import {config} from "@chainsafe/eth2.0-config/lib/presets/mainnet";
 import {PrivateKey} from "@chainsafe/bls/lib/privateKey";
-<<<<<<< HEAD
 import {describe, it} from "mocha";
-=======
-import {describe} from "mocha";
->>>>>>> 1719b564
 import {DEPOSIT_CONTRACT_TREE_DEPTH, FAR_FUTURE_EPOCH, ZERO_HASH} from "../../../../../src/constants";
 import {IValidatorDB, ValidatorDB} from "../../../../../src/db";
 import {generateEmptyBlock} from "../../../../utils/block";
@@ -127,12 +123,7 @@
       config,
       keypair,
       rpcClientStub,
-<<<<<<< HEAD
-      privateKey,
       validatorDbStub as unknown as IValidatorDB,
-=======
-      validatorDbStub,
->>>>>>> 1719b564
       sinon.createStubInstance(WinstonLogger)
     );
   }
