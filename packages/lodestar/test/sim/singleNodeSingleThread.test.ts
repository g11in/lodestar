import {IBeaconParams} from "@chainsafe/lodestar-params";
import {getDevBeaconNode} from "../utils/node/beacon";
import {waitForEvent} from "../utils/events/resolver";
import {Checkpoint} from "@chainsafe/lodestar-types";
import {getDevValidators} from "../utils/node/validator";
import {expect} from "chai";
import {ChainEvent} from "../../src/chain";

describe("Run single node single thread interop validators (no eth1) until checkpoint", function () {
  const timeout = 120 * 1000;
  const testParams: Partial<IBeaconParams> = {
    SECONDS_PER_SLOT: 2,
    SLOTS_PER_EPOCH: 8,
  };
  const manyValidatorParams: Partial<IBeaconParams> = {
    ...testParams,
    TARGET_AGGREGATORS_PER_COMMITTEE: 1,
  };

  const testCases: {
    vc: number;
    validators: number;
    event: ChainEvent.justified | ChainEvent.finalized;
    params: Partial<IBeaconParams>;
  }[] = [
    {vc: 8, validators: 8, event: ChainEvent.justified, params: testParams},
    {vc: 8, validators: 8, event: ChainEvent.finalized, params: testParams},
    {vc: 1, validators: 32, event: ChainEvent.justified, params: manyValidatorParams},
  ];

  for (const testCase of testCases) {
    it(`${testCase.vc} vc / ${testCase.validators} validator > until ${testCase.event}`, async function () {
      this.timeout(timeout);
      const bn = await getDevBeaconNode({
        params: testCase.params,
        options: {sync: {minPeers: 0}, api: {rest: {enabled: true}}},
        validatorCount: testCase.vc * testCase.validators,
      });
      const justificationEventListener = waitForEvent<Checkpoint>(
        bn.chain.emitter,
        testCase.event,
        timeout - 10 * 1000
      );
<<<<<<< HEAD
      const validators = getDevValidators(bn, testCase.validators, testCase.vc);
=======
>>>>>>> f1ca925d
      await bn.start();
      const validators = getDevValidators(bn, testCase.validators, testCase.vc, true);
      await Promise.all(validators.map((v) => v.start()));
      try {
        await justificationEventListener;
      } catch (e) {
        await Promise.all(validators.map((v) => v.stop()));
        await bn.stop();
        expect(`failed to get event: ${testCase.event}`);
      }
      await Promise.all(validators.map((v) => v.stop()));
      await bn.stop();
    });
  }
});<|MERGE_RESOLUTION|>--- conflicted
+++ resolved
@@ -41,10 +41,6 @@
         testCase.event,
         timeout - 10 * 1000
       );
-<<<<<<< HEAD
-      const validators = getDevValidators(bn, testCase.validators, testCase.vc);
-=======
->>>>>>> f1ca925d
       await bn.start();
       const validators = getDevValidators(bn, testCase.validators, testCase.vc, true);
       await Promise.all(validators.map((v) => v.start()));
