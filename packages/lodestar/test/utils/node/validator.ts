--- conflicted
+++ resolved
@@ -1,17 +1,14 @@
-<<<<<<< HEAD
 import {Keypair, PrivateKey} from "@chainsafe/bls";
 import {LevelDbController} from "@chainsafe/lodestar-db";
 import {ILogger, intDiv, LogLevel, WinstonLogger} from "@chainsafe/lodestar-utils";
-import {ApiClientOverInstance, IApiClient, interopKeypair, Validator} from "@chainsafe/lodestar-validator/lib";
 import {IEventsApi} from "@chainsafe/lodestar-validator/lib/api/interface/events";
-import {ValidatorDB} from "@chainsafe/lodestar-validator/lib/db";
-=======
-import {BeaconNode} from "../../../src/node";
-import {LevelDbController} from "@chainsafe/lodestar-db";
-import {Keypair, PrivateKey} from "@chainsafe/bls";
-import {ApiClientOverInstance, interopKeypair, SlashingProtection, Validator} from "@chainsafe/lodestar-validator";
-import {intDiv, LogLevel, WinstonLogger, ILogger} from "@chainsafe/lodestar-utils";
->>>>>>> a6d4b00f
+import {
+  ApiClientOverInstance,
+  IApiClient,
+  interopKeypair,
+  SlashingProtection,
+  Validator,
+} from "@chainsafe/lodestar-validator";
 import tmp from "tmp";
 import {ApiClientOverRest} from "../../../../lodestar-validator/src/api/impl/rest/apiClient";
 import {BeaconApi} from "../../../src/api/impl/beacon";
@@ -71,30 +68,11 @@
   const tmpDir = tmp.dirSync({unsafeCleanup: true});
   return new Validator({
     config: node.config,
-<<<<<<< HEAD
-    db: new ValidatorDB({
-      config: node.config,
-      controller: new LevelDbController(
-        {
-          name: tmpDir.name,
-        },
-        {logger}
-      ),
-    }),
     api: useRestApi ? getDevValidatorRestApiClient(node, logger) : getDevValidatorInstanceApiClient(node, logger),
-=======
-    api: new ApiClientOverInstance({
-      config: node.config,
-      validator: new ValidatorApi({}, {...node, logger, eth1: new Eth1ForBlockProductionDisabled()}),
-      node: new NodeApi({}, {...node}),
-      events: new EventsApi({}, {...node}) as IEventsApi,
-      beacon: new BeaconApi({}, {...node}),
-    }),
     slashingProtection: new SlashingProtection({
       config: node.config,
       controller: new LevelDbController({name: tmpDir.name}, {logger}),
     }),
->>>>>>> a6d4b00f
     logger: logger,
     keypairs: Array.from({length: count}, (_, i) => {
       return new Keypair(PrivateKey.fromBytes(interopKeypair(i + startIndex).privkey));
