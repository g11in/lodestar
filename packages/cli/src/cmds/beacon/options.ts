import {Options} from "yargs";
import {defaultLogLevel, LogLevels} from "@chainsafe/lodestar-utils";
import {beaconNodeOptions, paramsOptions, IBeaconNodeArgs, IENRArgs, enrOptions} from "../../options";
import {defaultBeaconPaths, IBeaconPaths} from "./paths";
import {ICliCommandOptions, ILogArgs} from "../../util";

interface IBeaconExtraArgs {
  forceGenesis?: boolean;
  genesisStateFile?: string;
  weakSubjectivityStateFile?: string;
}

export const beaconExtraOptions: ICliCommandOptions<IBeaconExtraArgs> = {
  forceGenesis: {
    description: "Force beacon to create genesis without file",
    type: "boolean",
  },

  genesisStateFile: {
    description: "Path or URL to download a genesis state file in ssz-encoded format",
    type: "string",
  },

  weakSubjectivityStateFile: {
    description: "Path or URL to download a weak subjectivity state file in ssz-encoded format",
    type: "string",
  },
};

export const logOptions: ICliCommandOptions<ILogArgs> = {
  logLevel: {
    choices: LogLevels,
    description: "Logging verbosity level",
    defaultDescription: defaultLogLevel,
    type: "string",
  },

  logLevelFile: {
    choices: LogLevels,
    description: "Logging verbosity level for file transport",
    defaultDescription: defaultLogLevel,
    type: "string",
  },

  logFormatGenesisTime: {
    hidden: true,
    description: "Logger format - Use EpochSlot TimestampFormat",
    type: "number",
  },

  logFormatId: {
    hidden: true,
    description: "Logger format - Prefix module field with a string ID",
    type: "string",
  },

  logRotate: {
<<<<<<< HEAD
    description: "Daily rotate log file to keep last 5 (including current)",
    type: "boolean",
  },
=======
    description: "Daily rotate log files",
    type: "boolean",
  },

  logMaxFiles: {
    description: "Number of log files to maintain while rotating logs(if provided with logRotate)",
    type: "number",
  },
>>>>>>> f4365df2
};

export const beaconPathsOptions: ICliCommandOptions<IBeaconPaths> = {
  beaconDir: {
    description: "Beacon root directory",
    defaultDescription: defaultBeaconPaths.beaconDir,
    hidden: true,
    type: "string",
  },

  dbDir: {
    description: "Beacon DB directory",
    defaultDescription: defaultBeaconPaths.dbDir,
    hidden: true,
    type: "string",
  },

  configFile: {
    description: "Beacon node configuration file path",
    defaultDescription: defaultBeaconPaths.configFile,
    type: "string",
  },

  peerStoreDir: {
    hidden: true,
    description: "Peer store directory",
    defaultDescription: defaultBeaconPaths.peerStoreDir,
    type: "string",
  },

  peerIdFile: {
    hidden: true,
    description: "Peer ID file path",
    defaultDescription: defaultBeaconPaths.peerIdFile,
    type: "string",
  },

  enrFile: {
    hidden: true,
    description: "ENR file path",
    defaultDescription: defaultBeaconPaths.enrFile,
    type: "string",
  },

  logFile: {
    description: "Path to output all logs to a persistent log file",
    type: "string",
  },
};

export type IBeaconArgs = IBeaconExtraArgs & ILogArgs & IBeaconPaths & IBeaconNodeArgs & IENRArgs;

export const beaconOptions: {[k: string]: Options} = {
  ...beaconExtraOptions,
  ...logOptions,
  ...beaconPathsOptions,
  ...beaconNodeOptions,
  ...paramsOptions,
  ...enrOptions,
};<|MERGE_RESOLUTION|>--- conflicted
+++ resolved
@@ -55,11 +55,6 @@
   },
 
   logRotate: {
-<<<<<<< HEAD
-    description: "Daily rotate log file to keep last 5 (including current)",
-    type: "boolean",
-  },
-=======
     description: "Daily rotate log files",
     type: "boolean",
   },
@@ -68,7 +63,6 @@
     description: "Number of log files to maintain while rotating logs(if provided with logRotate)",
     type: "number",
   },
->>>>>>> f4365df2
 };
 
 export const beaconPathsOptions: ICliCommandOptions<IBeaconPaths> = {
